--- conflicted
+++ resolved
@@ -34,10 +34,6 @@
     # 终端输入
     # python run.py 测试环境名称    例如：python run.py yftest
 
-<<<<<<< HEAD
-    # 本地项目开始提交代码
+    # 第三次提交
 
-    # 本地项目提交代码第二次
-=======
-    # 第三次提交
->>>>>>> 49c8806a
+    # 本地项目提交代码第二次