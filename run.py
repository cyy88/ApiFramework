import os
import sys

import pytest

from common.file_load import load_yaml_file, write_yaml
from paths_manager import common_yaml, http_yaml, db_yaml, redis_yaml

if __name__ == '__main__':
    args = sys.argv  # 表示获取终端执行时传递的参数
    print(args)  # args是个列表，第一个元素是run.py文件名，第二个元素是环境名称
    env_file = 'config/env_yftest.yml'

    # 如果没有传入环境名称，则默认使用预发环境
    if len(args) > 1:
        env_name = args[1]  # 获取环境名称
        # 拼接环境文件路径
        env_file = f'config/env_{env_name}.yml'
        del args[1]  # 删除传进来的环境名称参数，否则会被当做pytest要执行的测试用例名称
    # 读取要执行的环境的配置文件，获取所有配置信息
    env_info = load_yaml_file(env_file)
    # 依次写入到各个配置文件中去
    write_yaml(common_yaml, env_info['common'])
    write_yaml(http_yaml, env_info['http'])
    write_yaml(db_yaml, env_info['db'])
    write_yaml(redis_yaml, env_info['redis'])
    # pytest.main()自动扫描当前pytest.ini中相关的配置，根据配置执行测试
    pytest.main()

    # 这个是直接打开测试报告，仅仅用于本地自己看
    os.system('allure serve report/data')

    # 终端输入
    # python run.py 测试环境名称    例如：python run.py yftest

<<<<<<< HEAD
    # 这是拉取的项目增加的注释
=======
    # 本地项目开始提交代码
>>>>>>> 4e6cbcc3
<|MERGE_RESOLUTION|>--- conflicted
+++ resolved
@@ -30,11 +30,6 @@
     # 这个是直接打开测试报告，仅仅用于本地自己看
     os.system('allure serve report/data')
 
+
     # 终端输入
-    # python run.py 测试环境名称    例如：python run.py yftest
-
-<<<<<<< HEAD
-    # 这是拉取的项目增加的注释
-=======
-    # 本地项目开始提交代码
->>>>>>> 4e6cbcc3
+    # python run.py 测试环境名称    例如：python run.py yftest